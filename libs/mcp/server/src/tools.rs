--- conflicted
+++ resolved
@@ -66,7 +66,7 @@
             return HashMap::new();
         }
 
-        match fs::read_to_string(&path) {
+        match fs::read_to_string(path) {
             Ok(content) => {
                 if content.trim().is_empty() {
                     return HashMap::new();
@@ -93,7 +93,7 @@
 
         match serde_json::to_string_pretty(redaction_map) {
             Ok(json_content) => {
-                if let Err(e) = fs::write(&path, json_content) {
+                if let Err(e) = fs::write(path, json_content) {
                     error!("Failed to save session redaction map: {}", e);
                 }
             }
@@ -388,32 +388,14 @@
                 }
 
                 // Write the file
-<<<<<<< HEAD
-                if self.redact_secrets {
-                    let redaction_result = redact_secrets(&file_content, Some(file_path));
-                    match fs::write(file_path, &file_content) {
-                        Ok(_) => {
-                            result_report.push_str(&format!(
-                                "Created file {}\n```\n{}\n```\n\n",
-                                file_path, redaction_result.redacted_string
-                            ));
-                        }
-                        Err(e) => {
-                            result_report.push_str(&format!(
-                                "Failed to create file {} with error: {}\n```\n{}\n```\n\n",
-                                file_path, e, redaction_result.redacted_string
-                            ));
-                        }
-=======
                 let redacted_content =
-                    self.redact_and_store_secrets(&file_content, Some(&file_path));
+                    self.redact_and_store_secrets(&file_content, Some(file_path));
                 match fs::write(file_path, &file_content) {
                     Ok(_) => {
                         result_report.push_str(&format!(
                             "Created file {}\n```\n{}\n```\n\n",
                             file_path, redacted_content
                         ));
->>>>>>> 6777bbb0
                     }
                     Err(e) => {
                         result_report.push_str(&format!(
@@ -980,7 +962,7 @@
         assert!(path.contains("secrets"));
 
         // Clean up any existing session file before test
-        let _ = std::fs::remove_file(&path);
+        let _ = std::fs::remove_file(path);
 
         // Test adding redactions to session map
         let mut test_redactions = HashMap::new();
@@ -1000,8 +982,9 @@
             std::path::Path::new(&path).exists(),
             "Session file should be created"
         );
+
         let file_content =
-            std::fs::read_to_string(&path).expect("Should be able to read session file");
+            std::fs::read_to_string(path).expect("Should be able to read session file");
         let json_value: serde_json::Value =
             serde_json::from_str(&file_content).expect("Session file should contain valid JSON");
         assert!(
@@ -1029,7 +1012,7 @@
         assert_eq!(restored, expected);
 
         // Clean up the test session file
-        let _ = std::fs::remove_file(&path);
+        let _ = std::fs::remove_file(path);
     }
 
     #[test]
@@ -1063,6 +1046,6 @@
 
         // Clean up the test session file
         let path = ".env.stakpak.session.secrets";
-        let _ = std::fs::remove_file(&path);
+        let _ = std::fs::remove_file(path);
     }
 }